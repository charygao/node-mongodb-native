--- conflicted
+++ resolved
@@ -104,7 +104,7 @@
     // Topology Options
     , topologyOptions: topologyOptions
     // Promise library
-    , promiseLibrary: promiseLibrary 
+    , promiseLibrary: promiseLibrary
   }
 }
 
@@ -348,13 +348,8 @@
  * Close the cursor, sending a AggregationCursor command and emitting close.
  * @method AggregationCursor.prototype.close
  * @param {AggregationCursor~resultCallback} [callback] The result callback.
-<<<<<<< HEAD
- * @return {null}
- */
-=======
  * @return {Promise} returns Promise if no callback passed
- */   
->>>>>>> 684aea06
+ */
 
 /**
  * Is the cursor closed
