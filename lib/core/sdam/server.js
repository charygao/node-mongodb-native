--- conflicted
+++ resolved
@@ -14,14 +14,10 @@
 const debugOptions = require('../connection/utils').debugOptions;
 const isSDAMUnrecoverableError = require('../error').isSDAMUnrecoverableError;
 const isNetworkTimeoutError = require('../error').isNetworkTimeoutError;
-<<<<<<< HEAD
 const isRetryableWriteError = require('../error').isRetryableWriteError;
-=======
 const isNodeShuttingDownError = require('../error').isNodeShuttingDownError;
 const maxWireVersion = require('../utils').maxWireVersion;
->>>>>>> 5bf0df8c
 const makeStateMachine = require('../utils').makeStateMachine;
-const maxWireVersion = require('../utils').maxWireVersion;
 const common = require('./common');
 const ServerType = common.ServerType;
 
@@ -492,7 +488,6 @@
           markServerUnknown(server, err);
           server.s.pool.clear();
         }
-<<<<<<< HEAD
       } else {
         // if pre-4.4 server, then add error label if its a retryable write error
         if (maxWireVersion(server) < 9 && isRetryableWriteError(err)) {
@@ -500,17 +495,13 @@
         }
 
         if (isSDAMUnrecoverableError(err)) {
-          server.emit('error', err);
+          if (maxWireVersion(server) <= 7 || isNodeShuttingDownError(err)) {
+            server.s.pool.clear();
+          }
+
+          markServerUnknown(server, err);
+          process.nextTick(() => server.requestCheck());
         }
-=======
-      } else if (isSDAMUnrecoverableError(err)) {
-        if (maxWireVersion(server) <= 7 || isNodeShuttingDownError(err)) {
-          server.s.pool.clear();
-        }
-
-        markServerUnknown(server, err);
-        process.nextTick(() => server.requestCheck());
->>>>>>> 5bf0df8c
       }
     }
 
