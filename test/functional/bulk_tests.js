--- conflicted
+++ resolved
@@ -930,11 +930,7 @@
  *******************************************************************/
 // exports['Should fail with journal write concern due to --nojournal ordered'] = {
 //   metadata: { requires: { topology: 'single', mongodb: '>2.5.4' }},
-<<<<<<< HEAD
-
-=======
 //
->>>>>>> 61db279e
 //   // The actual test we wish to run
 //   test: function(configuration, test) {
 //     var db = configuration.newDbInstance({w:1}, {poolSize:1, auto_reconnect:false});
@@ -946,17 +942,6 @@
 //       // Add some operations to be executed in order
 //       batch.insert({a:1});
 //       batch.insert({a:2});
-<<<<<<< HEAD
-
-//       // Execute the operations
-//       batch.execute({j: true}, function(err, result) {
-//         console.dir(err)
-//         console.dir(result)
-//         test.ok(err != null);
-//         test.ok(err.code != null);
-//         test.ok(err.errmsg != null);
-
-=======
 //
 //       // Execute the operations
 //       batch.execute({j: true}, function(err, result) {
@@ -964,7 +949,6 @@
 //         test.ok(err.code != null);
 //         test.ok(err.errmsg != null);
 //
->>>>>>> 61db279e
 //         // Finish up test
 //         db.close();
 //         test.done();
@@ -1009,11 +993,7 @@
  *******************************************************************/
 // exports['Should fail with journal write concern due to --nojournal unordered'] = {
 //   metadata: { requires: { topology: 'single', mongodb: '>2.5.4' }},
-<<<<<<< HEAD
-
-=======
 //
->>>>>>> 61db279e
 //   // The actual test we wish to run
 //   test: function(configuration, test) {
 //     var db = configuration.newDbInstance({w:1}, {poolSize:1, auto_reconnect:false});
@@ -1025,21 +1005,13 @@
 //       // Add some operations to be executed in order
 //       batch.insert({a:1});
 //       batch.insert({a:2});
-<<<<<<< HEAD
-
-=======
 //
->>>>>>> 61db279e
 //       // Execute the operations
 //       batch.execute({j: true}, function(err, result) {
 //         test.ok(err != null);
 //         test.ok(err.code != null);
 //         test.ok(err.errmsg != null);
-<<<<<<< HEAD
-
-=======
 //
->>>>>>> 61db279e
 //         // Finish up test
 //         db.close();
 //         test.done();
