'use strict';

const BSON = require('bson');
const mock = require('mongodb-mock-server');
const connect = require('../../../lib/core/connection/connect');
const Connection = require('../../../lib/cmap/connection').Connection;
const expect = require('chai').expect;

describe('Connection', function() {
  let server;
  after(() => mock.cleanup());
<<<<<<< HEAD
  before(() =>
    mock.createServer().then(s => (server = s))
  );
=======
  before(() => mock.createServer().then(s => (server = s)));
>>>>>>> d7ac1761

  it('should support fire-and-forget messages', function(done) {
    server.setMessageHandler(request => {
      const doc = request.document;
      if (doc.ismaster) {
        request.reply(mock.DEFAULT_ISMASTER_36);
      }

      // blackhole all other requests
    });

    connect(
      Object.assign({ bson: new BSON(), connectionType: Connection }, server.address()),
      (err, conn) => {
        expect(err).to.not.exist;
        expect(conn).to.exist;

        conn.command('$admin.cmd', { ping: 1 }, { noResponse: true }, (err, result) => {
          expect(err).to.not.exist;
          expect(result).to.not.exist;

          done();
        });
      }
    );
  });

  it('should destroy streams which time out', function(done) {
    server.setMessageHandler(request => {
      const doc = request.document;
      if (doc.ismaster) {
        request.reply(mock.DEFAULT_ISMASTER_36);
      }

      // blackhole all other requests
    });

    connect(
      Object.assign({ bson: new BSON(), connectionType: Connection }, server.address()),
      (err, conn) => {
        expect(err).to.not.exist;
        expect(conn).to.exist;

        conn.command('$admin.cmd', { ping: 1 }, { socketTimeout: 50 }, (err, result) => {
          expect(err).to.exist;
          expect(result).to.not.exist;

          expect(conn)
            .property('stream')
            .property('destroyed').to.be.true;

          done();
        });
      }
    );
  });
});<|MERGE_RESOLUTION|>--- conflicted
+++ resolved
@@ -9,13 +9,7 @@
 describe('Connection', function() {
   let server;
   after(() => mock.cleanup());
-<<<<<<< HEAD
-  before(() =>
-    mock.createServer().then(s => (server = s))
-  );
-=======
   before(() => mock.createServer().then(s => (server = s)));
->>>>>>> d7ac1761
 
   it('should support fire-and-forget messages', function(done) {
     server.setMessageHandler(request => {
