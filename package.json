{
  "name": "mongodb",
  "version": "3.6.2",
  "description": "The official MongoDB driver for Node.js",
  "main": "index.js",
  "files": [
    "index.js",
    "lib"
  ],
  "repository": {
    "type": "git",
    "url": "git@github.com:mongodb/node-mongodb-native.git"
  },
  "keywords": [
    "mongodb",
    "driver",
    "official"
  ],
  "peerOptionalDependencies": {
    "kerberos": "^1.1.0",
    "mongodb-client-encryption": "^1.0.0",
    "mongodb-extjson": "^2.1.2",
    "snappy": "^6.3.4",
    "bson-ext": "^2.0.0"
  },
  "dependencies": {
    "bl": "^2.2.1",
    "bson": "^1.1.4",
    "denque": "^1.4.1",
    "require_optional": "^1.0.1",
    "safe-buffer": "^5.1.2"
  },
  "devDependencies": {
    "chai": "^4.1.1",
    "chai-subset": "^1.6.0",
    "chalk": "^2.4.2",
    "co": "4.6.0",
    "coveralls": "^2.11.6",
    "eslint": "^7.10.0",
    "eslint-config-prettier": "^6.11.0",
    "eslint-plugin-prettier": "^3.1.3",
    "istanbul": "^0.4.5",
    "jsdoc": "3.5.5",
    "lodash.camelcase": "^4.3.0",
    "mocha": "5.2.0",
    "mocha-sinon": "^2.1.0",
    "mongodb-extjson": "^2.1.1",
    "mongodb-mock-server": "^1.0.1",
    "prettier": "^1.19.1",
    "semver": "^5.5.0",
    "sinon": "^4.3.0",
    "sinon-chai": "^3.2.0",
    "snappy": "^6.3.4",
    "standard-version": "^4.4.0",
    "util.promisify": "^1.0.1",
    "worker-farm": "^1.5.0",
    "wtfnode": "^0.8.0",
    "yargs": "^14.2.0"
  },
  "license": "Apache-2.0",
  "engines": {
    "node": ">=4"
  },
  "bugs": {
    "url": "https://github.com/mongodb/node-mongodb-native/issues"
  },
  "scripts": {
<<<<<<< HEAD
    "tool:spec-update": "sh ./etc/update-spec-tests.sh",
    "tool:cluster": "sh ./test/tools/cluster.sh",
    "atlas": "mocha --no-config ./test/manual/atlas_connectivity.test.js",
    "check:kerberos": "mocha --no-config -t 60000 test/manual/kerberos.test.js",
    "check:ldap": "mocha --no-config test/manual/ldap.test.js",
    "check:tls": "mocha --no-config test/manual/tls_support.test.js",
    "test": "npm run lint && mocha --recursive test/functional test/unit test/core",
    "test-nolint": "mocha --recursive test/functional test/unit test/core",
    "coverage": "istanbul cover mongodb-test-runner -- -t 60000 test/core test/unit test/functional",
=======
    "atlas": "mocha --opts '{}' ./test/manual/atlas_connectivity.test.js",
    "check:kerberos": "mocha --opts '{}' -t 60000 test/manual/kerberos.test.js",
    "check:ldap": "mocha --opts '{}' test/manual/ldap.test.js",
    "check:tls": "mocha --opts '{}' test/manual/tls_support.test.js",
    "test": "npm run lint && mocha --recursive test/functional test/unit",
    "test-nolint": "mocha --recursive test/functional test/unit",
    "coverage": "istanbul cover mongodb-test-runner -- -t 60000 test/unit test/functional",
>>>>>>> 4955a52e
    "lint": "eslint -v && eslint lib test",
    "format": "npm run lint -- --fix",
    "bench": "node test/benchmarks/driverBench/",
    "generate-evergreen": "node .evergreen/generate_evergreen_tasks.js",
    "release": "standard-version -i HISTORY.md"
  },
  "homepage": "https://github.com/mongodb/node-mongodb-native",
  "optionalDependencies": {
    "saslprep": "^1.0.0"
  }
}<|MERGE_RESOLUTION|>--- conflicted
+++ resolved
@@ -65,17 +65,8 @@
     "url": "https://github.com/mongodb/node-mongodb-native/issues"
   },
   "scripts": {
-<<<<<<< HEAD
     "tool:spec-update": "sh ./etc/update-spec-tests.sh",
     "tool:cluster": "sh ./test/tools/cluster.sh",
-    "atlas": "mocha --no-config ./test/manual/atlas_connectivity.test.js",
-    "check:kerberos": "mocha --no-config -t 60000 test/manual/kerberos.test.js",
-    "check:ldap": "mocha --no-config test/manual/ldap.test.js",
-    "check:tls": "mocha --no-config test/manual/tls_support.test.js",
-    "test": "npm run lint && mocha --recursive test/functional test/unit test/core",
-    "test-nolint": "mocha --recursive test/functional test/unit test/core",
-    "coverage": "istanbul cover mongodb-test-runner -- -t 60000 test/core test/unit test/functional",
-=======
     "atlas": "mocha --opts '{}' ./test/manual/atlas_connectivity.test.js",
     "check:kerberos": "mocha --opts '{}' -t 60000 test/manual/kerberos.test.js",
     "check:ldap": "mocha --opts '{}' test/manual/ldap.test.js",
@@ -83,7 +74,6 @@
     "test": "npm run lint && mocha --recursive test/functional test/unit",
     "test-nolint": "mocha --recursive test/functional test/unit",
     "coverage": "istanbul cover mongodb-test-runner -- -t 60000 test/unit test/functional",
->>>>>>> 4955a52e
     "lint": "eslint -v && eslint lib test",
     "format": "npm run lint -- --fix",
     "bench": "node test/benchmarks/driverBench/",
